--- conflicted
+++ resolved
@@ -9,11 +9,7 @@
 [dependencies]
 async-trait = "0.1.48"
 futures = "0.3"
-<<<<<<< HEAD
 kafka-settings = { git = "ssh://git@github.com/Overmuse/kafka-settings", tag = "v0.2.1" } 
-=======
-kafka-settings = { git = "ssh://git@github.com/Overmuse/kafka-settings", tag = "v0.1.0" }
->>>>>>> b3bc0705
 rdkafka = { version = "0.26", features = ["ssl-vendored"] }
 serde = "1.0"
 serde_json = "1.0"
